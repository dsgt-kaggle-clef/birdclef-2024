from argparse import ArgumentParser

import luigi
import pandas as pd

from birdclef.config import DEFAULT_VOCALIZATION_MODEL_PATH
from birdclef.label.encodec_inference import EncodecInference
from birdclef.label.google_inference import GoogleVocalizationInference
from birdclef.tasks import RsyncGCSFiles, maybe_gcs_target
from birdclef.utils import spark_resource


class EmbedSpeciesAudio(luigi.Task):
    """Embed all audio files for a species and save to a parquet file."""

    model = luigi.Parameter()

    # used to pull audio data from GCS down locally
    remote_root = luigi.Parameter()
    local_root = luigi.Parameter()

    audio_path = luigi.Parameter()
    metadata_path = luigi.Parameter()
    species = luigi.Parameter()
    output_path = luigi.Parameter()

    google_model_path = luigi.Parameter()
    encodec_chunk_size = luigi.IntParameter()

    def output(self):
        return maybe_gcs_target(
            f"{self.remote_root}/{self.output_path}/{self.species}.parquet"
        )

    def run(self):
        yield RsyncGCSFiles(
            src_path=f"{self.remote_root}/{self.audio_path}/{self.species}",
            dst_path=f"{self.local_root}/{self.audio_path}/{self.species}",
        )

        inference = self.get_inference()
        out_path = f"{self.remote_root}/{self.output_path}/{self.species}.parquet"
        df = inference.predict_species_df(
            f"{self.local_root}/{self.audio_path}",
            self.species,
            out_path,
        )
        print(df.head())

    def get_inference(self):
        metadata_path = f"{self.remote_root}/{self.metadata_path}"
        if self.model == "google":
            return GoogleVocalizationInference(
                metadata_path=metadata_path,
                model_path=self.google_model_path,
            )
        elif self.model == "encodec":
            return EncodecInference(
                metadata_path=metadata_path,
                chunk_size=self.encodec_chunk_size,
            )
        raise ValueError(f"Invalid model: {self.model}")


class Workflow(luigi.Task):
    model = luigi.Parameter()

    remote_root = luigi.Parameter()
    local_root = luigi.Parameter()

    audio_path = luigi.Parameter()
    metadata_path = luigi.Parameter()
    intermediate_path = luigi.Parameter()
    output_path = luigi.Parameter()

<<<<<<< HEAD
    google_model_path = luigi.Parameter()
    encodec_chunk_size = luigi.IntParameter()
    partitions = luigi.IntParameter(default=64)
=======
    model_path = luigi.Parameter()
    partitions = luigi.IntParameter(default=16)
>>>>>>> 74292796

    def run(self):
        metadata = pd.read_csv(f"{self.remote_root}/{self.metadata_path}")
        species_list = metadata["primary_label"].unique()

        tasks = []
        for species in species_list:
            task = EmbedSpeciesAudio(
                model=self.model,
                remote_root=self.remote_root,
                local_root=self.local_root,
                audio_path=self.audio_path,
                metadata_path=self.metadata_path,
                species=species,
                output_path=self.intermediate_path,
                google_model_path=self.google_model_path,
                encodec_chunk_size=self.encodec_chunk_size,
            )
            tasks.append(task)
        yield tasks

        with spark_resource(memory="16g") as spark:
            spark.read.parquet(
                f"{self.remote_root}/{self.intermediate_path}/*.parquet"
            ).repartition(self.partitions).write.parquet(
                f"{self.remote_root}/{self.output_path}", mode="overwrite"
            )


def parse_args():
    parser = ArgumentParser()
    parser.add_argument(
        "model",
        type=str,
        choices=["google", "encodec"],
    )
    args = parser.parse_args()

    default_out_folder = (
        "google_embeddings" if args.model == "google" else "encodec_embeddings"
    )
    defaults = {
        "remote-root": "gs://dsgt-clef-birdclef-2024/data",
        "local-root": "/mnt/data",
        "audio-path": "raw/birdclef-2024/train_audio",
        "metadata-path": "raw/birdclef-2024/train_metadata.csv",
        "intermediate-path": f"intermediate/{default_out_folder}/v1",
        "output-path": f"processed/{default_out_folder}/v1",
        "google-model-path": DEFAULT_VOCALIZATION_MODEL_PATH,
        "encodec-chunk-size": 1,
        "scheduler-host": "services.us-central1-a.c.dsgt-clef-2024.internal",
        "workers": 2,
    }

    for arg, default in defaults.items():
        parser.add_argument(f"--{arg}", type=type(default), default=default)

    return parser.parse_args()


if __name__ == "__main__":
    args = parse_args()
    luigi.build(
        [
            Workflow(
                **{
                    k: v
                    for k, v in vars(args).items()
                    if k not in ["scheduler_host", "workers"]
                }
            )
        ],
        scheduler_host=args.scheduler_host,
        workers=args.workers,
    )<|MERGE_RESOLUTION|>--- conflicted
+++ resolved
@@ -73,14 +73,9 @@
     intermediate_path = luigi.Parameter()
     output_path = luigi.Parameter()
 
-<<<<<<< HEAD
     google_model_path = luigi.Parameter()
     encodec_chunk_size = luigi.IntParameter()
-    partitions = luigi.IntParameter(default=64)
-=======
-    model_path = luigi.Parameter()
     partitions = luigi.IntParameter(default=16)
->>>>>>> 74292796
 
     def run(self):
         metadata = pd.read_csv(f"{self.remote_root}/{self.metadata_path}")
