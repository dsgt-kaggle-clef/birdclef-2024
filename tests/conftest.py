--- conflicted
+++ resolved
@@ -41,15 +41,8 @@
         )
         sr = 32_000
         # create 2 channel audio from random noise
-<<<<<<< HEAD
-        y = torch.tensor(np.random.rand(2 * 10 * sr), dtype=torch.float32).reshape(
-            2, -1
-        )
-        torchaudio.save(str(tmp_path / filename), y, sr, backend="ffmpeg")
-=======
         y = np.random.rand(10 * sr)
         sf.write(tmp_path / filename, y, sr)
->>>>>>> 74292796
     df = pd.DataFrame(rows)
     df.to_csv(metadata, index=False)
     return metadata
