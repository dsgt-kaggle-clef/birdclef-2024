import itertools
import random

import lightning as pl
import pytest
import torch
from pyspark.sql import Row
from pyspark.sql.types import ArrayType, FloatType, StringType, StructField, StructType

from birdclef.config import SPECIES
from birdclef.experiment.google_vocalization.data import PetastormDataModule
<<<<<<< HEAD
from birdclef.experiment.model import (
    LinearClassifier,
    TwoLayerClassifier,
)
from birdclef.torch.losses import AsymmetricLossOptimized, SigmoidF1
=======
from birdclef.experiment.model import LinearClassifier, TwoLayerClassifier
>>>>>>> 7f12bc36
from birdclef.utils import get_spark


# Function to create a mock Spark DataFrame
# Create a mock Spark DataFrame
@pytest.fixture(scope="session")
def temp_spark_data_path(spark, tmp_path_factory):
    spark = get_spark()
    data = [
        Row(
            features=[float(i) for i in range(10)],
            label=[float(random.randint(0, 1)) for _ in range(10)],
            name=f"{random.choice(SPECIES[:10])}/XC123456.ogg",  # use only first 10 species
        )
        for _ in range(10)
    ]
    schema = StructType(
        [
            StructField("embeddings", ArrayType(FloatType()), False),
            StructField("species_name", ArrayType(FloatType()), False),
            StructField("name", StringType(), False),
        ]
    )
    # create DF
    df = spark.createDataFrame(data, schema=schema)
    temp_path = tmp_path_factory.mktemp("spark_data")
    temp_path_posix = temp_path.as_posix()
    df.write.mode("overwrite").parquet(temp_path_posix)
    return temp_path_posix


# Test Function
def test_petastorm_data_module_setup(spark, temp_spark_data_path):
    data_module = PetastormDataModule(
        spark=spark,
        input_path=temp_spark_data_path,
        feature_col="embeddings",
        label_col="species_name",
    )
    data_module.setup()
    print(f"train data shape: {data_module.train_data.count()}")
    print(f"valid data shape: {data_module.valid_data.count()}")
    # Assertions
    assert data_module.train_data is not None
    assert data_module.valid_data is not None
    assert data_module.converter_train is not None
    assert data_module.converter_valid is not None
    assert data_module.train_data.count() > 0
    assert data_module.valid_data.count() > 0


# run this both gpu and cpu, but only the gpu if it's available
# pytest parametrize
@pytest.mark.parametrize(
    "device, loss, species_label",
    # itertools.product(["cpu", "gpu"], ["bce", "asl", "sigmoidf1"], [False, True]),
    itertools.product(["cpu", "gpu"], ["asl"], [False, True]),
)
def test_linear_torch_model(spark, temp_spark_data_path, device, loss, species_label):
    if device == "gpu" and not torch.cuda.is_available():
        pytest.skip()

    data_module = PetastormDataModule(
        spark=spark,
        input_path=temp_spark_data_path,
        feature_col="embeddings",
        label_col="species_name",
    )
    data_module.setup()

    # get parameters for the model
    num_features = int(
        len(data_module.train_data.select("features").first()["features"])
    )
    num_labels = int(len(data_module.train_data.select("label").first()["label"]))

    # test losses
    model = LinearClassifier(
        num_features, num_labels, loss=loss, species_label=species_label
    )

    trainer = pl.Trainer(
        accelerator=device,
        default_root_dir=temp_spark_data_path,
        fast_dev_run=True,
    )
    trainer.fit(model, data_module)


# run this both gpu and cpu, but only the gpu if it's available
# pytest parametrize
@pytest.mark.parametrize(
    "device, loss, hp_kwargs",
    itertools.product(
        ["cpu", "gpu"],
        ["asl"],
        [{"gamma_neg": 0, "gamma_pos": 0}, {"gamma_neg": 2, "gamma_pos": 1}],
    ),
)
def test_two_layer_torch_model(spark, temp_spark_data_path, device, loss, hp_kwargs):
    if device == "gpu" and not torch.cuda.is_available():
        pytest.skip()
    # Params
    input_path = temp_spark_data_path
    feature_col = "embeddings"
    label_col = "species_name"

    data_module = PetastormDataModule(
        spark=spark,
        input_path=input_path,
        feature_col=feature_col,
        label_col=label_col,
    )
    data_module.setup()

    # get parameters for the model
    num_features = int(
        len(data_module.train_data.select("features").first()["features"])
    )
    num_labels = int(len(data_module.train_data.select("label").first()["label"]))

    # test losses
    model = TwoLayerClassifier(
        num_features, num_labels, loss=loss, hidden_layer_size=64, hp_kwargs=hp_kwargs
    )

    trainer = pl.Trainer(
        accelerator=device,
        default_root_dir=temp_spark_data_path,
        fast_dev_run=True,
    )
    trainer.fit(model, data_module)<|MERGE_RESOLUTION|>--- conflicted
+++ resolved
@@ -9,15 +9,7 @@
 
 from birdclef.config import SPECIES
 from birdclef.experiment.google_vocalization.data import PetastormDataModule
-<<<<<<< HEAD
-from birdclef.experiment.model import (
-    LinearClassifier,
-    TwoLayerClassifier,
-)
-from birdclef.torch.losses import AsymmetricLossOptimized, SigmoidF1
-=======
 from birdclef.experiment.model import LinearClassifier, TwoLayerClassifier
->>>>>>> 7f12bc36
 from birdclef.utils import get_spark
 
 
